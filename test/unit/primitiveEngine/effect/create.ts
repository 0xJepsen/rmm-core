import { expect } from 'chai'
import { loadFixture } from 'ethereum-waffle'
<<<<<<< HEAD
import { constants } from 'ethers'
import { createEngineFunctions, CreateFunction } from '../../../shared/Engine'
import { parseEther, parseWei, PERCENTAGE } from '../../../shared/Units'
import { TestBlackScholes, TestBlackScholes__factory } from '../../../../typechain'
=======
import { parseWei, PERCENTAGE } from '../../../shared/Units'
>>>>>>> 78fa3291

import { primitiveEngineCreateFixture, PrimitiveEngineCreateFixture } from '../fixtures/createFixture'

const [strike, sigma, time, spot] = [parseWei('1000').raw, 0.85 * PERCENTAGE, 31449600, parseWei('1100').raw]

describe('create', () => {
  let context: PrimitiveEngineCreateFixture, create: CreateFunction

  beforeEach(async () => {
    context = await loadFixture(primitiveEngineCreateFixture)
<<<<<<< HEAD
    const [deployer] = context.signers
    const bs = await new TestBlackScholes__factory(deployer).deploy(context.primitiveEngine.address)
    ;({ create } = createEngineFunctions({
      target: context.create,
      TX1: context.risky,
      TY2: context.stable,
      engine: context.primitiveEngine,
      signer: deployer,
      bs: bs,
    }))
=======
>>>>>>> 78fa3291
  })

  describe('when the parameters are valid', () => {
    it('deploys a new pool', async () => {
      await create(strike, sigma, time, spot)
    })

    it('emits the Create event', async () => {
      const [deployer] = context.signers
      await expect(create(strike, sigma, time, spot))
        .to.emit(context.primitiveFactory, 'Create')
        .withArgs(
          deployer.address,
          '0x0f9be503f4dda9fd2a3c37ac50ff9d7a0459677a989225e86f32b16fea06a547',
          strike,
          sigma,
          time
        )
    })
  })
})<|MERGE_RESOLUTION|>--- conflicted
+++ resolved
@@ -1,13 +1,9 @@
 import { expect } from 'chai'
 import { loadFixture } from 'ethereum-waffle'
-<<<<<<< HEAD
 import { constants } from 'ethers'
 import { createEngineFunctions, CreateFunction } from '../../../shared/Engine'
 import { parseEther, parseWei, PERCENTAGE } from '../../../shared/Units'
 import { TestBlackScholes, TestBlackScholes__factory } from '../../../../typechain'
-=======
-import { parseWei, PERCENTAGE } from '../../../shared/Units'
->>>>>>> 78fa3291
 
 import { primitiveEngineCreateFixture, PrimitiveEngineCreateFixture } from '../fixtures/createFixture'
 
@@ -18,7 +14,6 @@
 
   beforeEach(async () => {
     context = await loadFixture(primitiveEngineCreateFixture)
-<<<<<<< HEAD
     const [deployer] = context.signers
     const bs = await new TestBlackScholes__factory(deployer).deploy(context.primitiveEngine.address)
     ;({ create } = createEngineFunctions({
@@ -29,8 +24,6 @@
       signer: deployer,
       bs: bs,
     }))
-=======
->>>>>>> 78fa3291
   })
 
   describe('when the parameters are valid', () => {
